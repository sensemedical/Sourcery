# Sourcery CHANGELOG

---

## Master

### New Features

<<<<<<< HEAD
- Added support for scanning multiple targets
=======
- Added support for inline code generation without requiring explicit `// sourcery:inline` comments in the source files. To use, use `sourcery:inline:auto` in a template: `// sourcery:inline:auto:MyType`
>>>>>>> d462abf1

## 0.5.9

### New Features

- Added flag to check if `TypeName` is dictionary
- Added support for multiple sources and templates paths, sources, templates and output paths now should be provided with `--sources`, `--templates` and `--output` options
- Added support for YAML file configuration
- Added generation of non-swift files using `sourcery:file` annotation

### Bug Fixes

- Fixed observing swift and js templates
- Fixed parsing generic array types
- Fixed using dictionary in annotations

## 0.5.8

### New Features

- Added parsing array types
- Added support for JavaScript templates (using EJS)

### Bug Fixes

- Fixed escaping variables with reserved names
- Fixed duplicated methods and variables in `allMethods` and `allVariables`
- Fixed trimming attributes in type names

## 0.5.7

### Bug Fixes
- Cache initial file contents, including the inline generated ranges so that they are always up to date

## 0.5.6

### New Features

- Added per file code generation

### Bug Fixes

- Fixed parsing annotations with complex content
- Fixed inline parser using wrong caching logic

## 0.5.5

### New Features

- Sourcery will no longer write files if content didn't change, this improves behaviour of things depending on modification date like Xcode, Swiftlint.

### Internal changes

- Improved support for contained types

### Bug Fixes

- Fixes cache handling that got broken in 0.5.4

## 0.5.4

### New Features

- Added inline code generation
- Added `isClosure` property to `TypeName` to detect closure types

### Bug Fixes

- Fixed parsing of associated values separater by newlines
- Fixed preserving order of inherited types
- Improved support for throwing methods in protocols
- Fixed extracting parameters of methods with closures in their bodies
- Fixed extracting method return types of tuple types
- Improved support for typealises as tuple elements types
- Method parameters with `_` argument label will now have `nil` in `argumentLabel` property
- Improved support for generic methods
- Improved support for contained types

### Internal changes

- adjusted internal templates and updated generated code
- moved methods parsing related tests in a separate spec

## 0.5.3

### New Features
- Added support for method return types with `throws` and `rethrows`
- Added a new filter `replace`. Usage: `{{ name|replace:"substring","replacement" }}` - replaces occurrences of `substring` with `replacement` in `name` (case sensitive)
- Improved support for inferring types of variables with initial values
- Sourcery is now bundling a set of example templates, you can access them in Templates folder.
- We now use parallel parsing and cache source artifacts. This leads to massive performance improvements:
- e.g. on big codebase of over 300 swift files:
```
Sourcery 0.5.2
Processing time 8.69941002130508 seconds

Sourcery 0.5.3
First time 4.69904798269272 seconds
Subsequent time: 0.882099032402039 seconds
```

### Bug Fixes
- Method `accessLevel` was not exposed as string so not accessible properly via templates, fixed that.
- Fixes on Swift Templates

## 0.5.2

### New Features

- Added support for `ImplicitlyUnwrappedOptional`
- `actualTypeName` property of `Method.Parameter`, `Variable`, `Enum.Case.AssociatedValue`, `TupleType.Element` now returns `typeName` if type is not a type alias
- `Enum` now contains type information for its raw value type. `rawType` now return `Type` object, `rawTypeName` returns its `TypeName`
- Added `annotated` filter to filter by annotations
- Added negative filters counterparts
- Added support for attributes, i.e. `@escaping`
- Experimental support for Swift Templates

- Swift Templates are now supported

```
<% for type in types.classes { %>
    extension <%= type.name %>: Equatable {}

    <% if type.annotations["showComment"] != nil { %> // <%= type.name %> has Annotations <% } %>

        func == (lhs: <%= type.name %>, rhs: <%= type.name %>) -> Bool {
    <% for variable in type.variables { %> if lhs.<%= variable.name %> != rhs.<%= variable.name %> { return false }
        <% } %>
        return true
    }
<% } %>
```

### 0.5.1

### New Features
- Variables with default initializer are now supported, e.g. `var variable = Type(...)`
- Added support for special escaped names in enum cases e.g. `default` or `for`
- Added support for tuple types and `tuple` filter for variables
- Enum associated values now have `localName` and `externalName` properties.
- Added `actualTypeName` for `TypeName` that is typealias
- Added `implements`, `inherits` and `based` filters

### Bug Fixes
- Using protocols doesn't expose variables using KVC, which meant some of the typeName properties weren't accessible via Templates, we fixed that using Sourcery itself to generate specific functions.
- Fixed parsing typealiases for tuples and closure types
- Fixed parsing associated values of generic types

### Internal Changes
- Performed significant refactoring and simplified mutations in parsers

## 0.5.0
- You can now pass arbitrary values to templates with `--args` argument.
- Added `open` access level
- Type `inherits` and `implements` now allow you to access full type information, not just name
- Type `allVariables` will now include all variables, including those inherited from supertype and known protocols.
- Type `allMethods` will now include all methods, including those inherited from supertype and known protocols.
- AssociatedValue exposes `unwrappedTypeName`, `isOptional`
- New Available stencil filters:
  - `static`, `instance`, `computed`, `stored` for Variables
  - `enum`, `class`, `struct`, `protocol` for Types
  - `class`, `initializer`, `static`, `instance` for Methods
  - `count` for Arrays, this is used when chaining arrays with filters where Stencil wouldn't allow us to do `.count`, e.g. `{{ variables|instance|count }}`
- Now you can avoid inferring unknown protocols as enum raw types by adding conformance in extension (instead of `enum Foo: Equatable {}` do `enum Foo {}; extension Foo: Equatable {}`)

### Internal changes
- Refactor code around typenames

## 0.4.9

### New Features
- Watch mode now works with folders, reacting to source-code changes and adding templates/source files.
- When using watch mode, status info will be displayed in the generated code so that you don't need to look at console at all.
- You can now access types of enum's associated values
- You can now access type's `methods` and `initializers`

## 0.4.8

### New Features
- You can now access `supertype` of a class
- Associated values will now automatically use idx as name if no name is provided

### Bug Fixes
- Fix dealing with multibyte characters
- `types.implementing` and `types.based` should include protocols that are based on other protocols

### Internal changes
- TDD Development is now easier thanks to Diffable results, no longer we need to scan wall of text on failures, instead we see exactly what's different.

## 0.4.7

### New Features
- Added `contains`, `hasPrefix`, `hasPrefix` filters

### Bug Fixes
- AccessLevel is now stored as string

## 0.4.6

### Bug Fixes
- Typealiases parsing could cause crash, implemented a workaround for that until we can find a little more reliable solution

## 0.4.5

### New Features

* Swift Package Manager support.

## 0.4.4

### New Features

* Enum cases also have annotation support

### Internal changes

* Improved handling of global and local typealiases.

## 0.4.3

### New Features
* Add upperFirst stencil filter

## 0.4.2

### Bug Fixes

* Fixes a bug with flattening `inherits`, `implements` for protocols implementing other protocols
* Improve `rawType` logic for Enums

### New Features

* Annotations can now be declared also with sections e.g. `sourcery:begin: attribute1, attribute2 = 234`
* Adds scanning class variables as static

### Internal changes

* Refactored models
* Improved performance of annotation scanning

## 0.4.1

### New Features

* Implements inherits, implements, based reflection on each Type
* Flattens inheritance, e.g. Foo implements Decodable, then FooSubclass also implements it

### Internal changes

* Stop parsing private variables as they wouldn't be accessible to code-generated code

## 0.4.0

### New Features

* improve detecting raw type
* add `isGeneric` property

## 0.3.9

### New Features

* Enables support for scanning extensions of unknown type, providing partial metadata via types.based or types.all reflection

## 0.3.8
### New Features

* Adds real type reflection into Variable, not only it's name
* Resolves known typealiases

## 0.3.7
### Bug Fixes

* Fixes a bug that caused Sourcery to drop previous type information when encountering generated code, closes #33

## 0.3.6
### Bug Fixes

* Fixes bug in escaping path
* Fixes missing protocol variant in kind


## 0.3.5

### New Features
* added support for type/variable source annotations
* added property kind to Type, it contains info whether this is struct, class or enum entry
* Automatically skips .swift files that were generated with Sourcery

### Internal changes

* improved detecting enums with rawType<|MERGE_RESOLUTION|>--- conflicted
+++ resolved
@@ -6,11 +6,8 @@
 
 ### New Features
 
-<<<<<<< HEAD
 - Added support for scanning multiple targets
-=======
 - Added support for inline code generation without requiring explicit `// sourcery:inline` comments in the source files. To use, use `sourcery:inline:auto` in a template: `// sourcery:inline:auto:MyType`
->>>>>>> d462abf1
 
 ## 0.5.9
 
