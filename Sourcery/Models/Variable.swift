//
// Created by Krzysztof Zablocki on 13/09/2016.
// Copyright (c) 2016 Pixle. All rights reserved.
//

import Foundation

/// Defines a variable

<<<<<<< HEAD
final class Variable: NSObject, AutoDiffable, Typed, NSCoding {
=======
final class Variable: NSObject, AutoDiffable, Typed, Annotated {
>>>>>>> 35968bcc
    /// Variable name
    let name: String

    /// Variable type name
    var typeName: TypeName

    /// sourcery: skipEquality
    /// sourcery: skipDescription
    var type: Type?

    /// Whether is computed
    let isComputed: Bool

    /// Whether this is static variable
    let isStatic: Bool

    /// Read access
    let readAccess: String

    /// Write access
    let writeAccess: String

    /// Annotations, that were created with // sourcery: annotation1, other = "annotation value", alterantive = 2
    var annotations: [String: NSObject] = [:]

    /// Underlying parser data, never to be used by anything else
    /// sourcery: skipEquality, skipDescription
    internal var __parserData: Any?

    init(name: String = "",
         typeName: String = "",
         accessLevel: (read: AccessLevel, write: AccessLevel) = (.internal, .internal),
         isComputed: Bool = false,
         isStatic: Bool = false,
         annotations: [String: NSObject] = [:]) {

        self.name = name
        self.typeName = TypeName(typeName)
        self.isComputed = isComputed
        self.isStatic = isStatic
        self.readAccess = accessLevel.read.rawValue
        self.writeAccess = accessLevel.write.rawValue
        self.annotations = annotations
    }

    // Variable.NSCoding {
        required init?(coder aDecoder: NSCoder) {
             guard let name: String = aDecoder.decode(forKey: "name") else { return nil }; self.name = name
             guard let typeName: TypeName = aDecoder.decode(forKey: "typeName") else { return nil }; self.typeName = typeName

            self.isComputed = aDecoder.decodeBool(forKey: "isComputed")
            self.isStatic = aDecoder.decodeBool(forKey: "isStatic")
             guard let readAccess: String = aDecoder.decode(forKey: "readAccess") else { return nil }; self.readAccess = readAccess
             guard let writeAccess: String = aDecoder.decode(forKey: "writeAccess") else { return nil }; self.writeAccess = writeAccess
             guard let annotations: [String: NSObject] = aDecoder.decode(forKey: "annotations") else { return nil }; self.annotations = annotations

        }

        func encode(with aCoder: NSCoder) {

            aCoder.encode(self.name, forKey: "name")
            aCoder.encode(self.typeName, forKey: "typeName")
            aCoder.encode(self.isComputed, forKey: "isComputed")
            aCoder.encode(self.isStatic, forKey: "isStatic")
            aCoder.encode(self.readAccess, forKey: "readAccess")
            aCoder.encode(self.writeAccess, forKey: "writeAccess")
            aCoder.encode(self.annotations, forKey: "annotations")

        }
        // } Variable.NSCoding
}<|MERGE_RESOLUTION|>--- conflicted
+++ resolved
@@ -7,11 +7,7 @@
 
 /// Defines a variable
 
-<<<<<<< HEAD
-final class Variable: NSObject, AutoDiffable, Typed, NSCoding {
-=======
-final class Variable: NSObject, AutoDiffable, Typed, Annotated {
->>>>>>> 35968bcc
+final class Variable: NSObject, AutoDiffable, Typed, Annotated, NSCoding {
     /// Variable name
     let name: String
 
