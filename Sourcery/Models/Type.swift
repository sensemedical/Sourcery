--- conflicted
+++ resolved
@@ -6,11 +6,7 @@
 import Foundation
 
 /// Defines Swift Type
-<<<<<<< HEAD
-class Type: NSObject, AutoDiffable, NSCoding {
-=======
-class Type: NSObject, AutoDiffable, Annotated {
->>>>>>> 35968bcc
+class Type: NSObject, AutoDiffable, Annotated, NSCoding {
 
     /// All local typealiases
     var typealiases: [String: Typealias] {
