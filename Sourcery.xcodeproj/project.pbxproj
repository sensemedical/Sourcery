--- conflicted
+++ resolved
@@ -330,11 +330,8 @@
 		CD812F601DFDCD900088B2F6 /* CodeGenerated */ = {
 			isa = PBXGroup;
 			children = (
-<<<<<<< HEAD
 				C894A1A51E1930990098327C /* Coding.generated.swift */,
-=======
 				CDF68B751E1C143D007C5396 /* Typed.generated.swift */,
->>>>>>> 1afe1232
 				CD666A9B1E0BF0A10045D31A /* Diffable.generated.swift */,
 				CD812F611DFDCDA10088B2F6 /* Equality.generated.swift */,
 				CD812F661DFDD3990088B2F6 /* Description.generated.swift */,
@@ -569,13 +566,6 @@
 			isa = PBXResourcesBuildPhase;
 			buildActionMask = 2147483647;
 			files = (
-<<<<<<< HEAD
-				CDBD14201DFFC2CC00FF9F21 /* Equality.stencil in Resources */,
-				CDBD141F1DFFC2CC00FF9F21 /* Description.stencil in Resources */,
-				C894A1B71E19381A0098327C /* Coding.stencil in Resources */,
-				097E11F91E0F01BD00FEB751 /* Diffable.stencil in Resources */,
-=======
->>>>>>> 1afe1232
 			);
 			runOnlyForDeploymentPostprocessing = 0;
 		};
